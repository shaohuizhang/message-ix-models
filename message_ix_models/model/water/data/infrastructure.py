--- conflicted
+++ resolved
@@ -2,11 +2,7 @@
 treatment in urban & rural"""
 
 from collections import defaultdict
-<<<<<<< HEAD
-from typing import TYPE_CHECKING
-=======
 from typing import TYPE_CHECKING, Any
->>>>>>> c3701f52
 
 import pandas as pd
 from message_ix import make_df
@@ -217,9 +213,6 @@
         sub_time=sub_time,
     )
 
-<<<<<<< HEAD
-    result_dc = defaultdict(list)
-=======
     result_dc = prepare_input_dataframe(
         context=context,
         sub_time=sub_time,
@@ -269,7 +262,6 @@
                 ),
             ]
         )
->>>>>>> c3701f52
 
     if context.SDG != "baseline":
         out_df = pd.concat(
@@ -313,99 +305,10 @@
                     node_loc=df_node["node"],
                     time=sub_time,
                 )
-<<<<<<< HEAD
-
-                inp = pd.concat(
-                    [
-                        inp,
-                        make_df(
-                            "input",
-                            technology=rows["tec"],
-                            value=rows["value_mid"],
-                            unit="-",
-                            level="final",
-                            commodity="electr",
-                            mode="M1",
-                            time_origin="year",
-                            node_loc=df_node["node"],
-                            node_origin=df_node["region"],
-                        ).pipe(
-                            broadcast,
-                            # 1 because elec commodities don't have technical lifetime
-                            map_yv_ya_lt(year_wat, 1, first_year),
-                            time=sub_time,
-                        ),
-                    ]
-                )
-
-                result_dc["input"].append(inp)
-        else:
-            inp = make_df(
-                "input",
-                technology=rows["tec"],
-                value=rows["value_mid"],
-                unit="-",
-                level="final",
-                commodity="electr",
-                mode="M1",
-                time_origin="year",
-                node_loc=df_node["node"],
-                node_origin=df_node["region"],
-            ).pipe(
-                broadcast,
-                map_yv_ya_lt(year_wat, 1, first_year),
-                time=sub_time,
-            )
-
-            result_dc["input"].append(inp)
-
-    results_new = {par_name: pd.concat(dfs) for par_name, dfs in result_dc.items()}
-
-    inp_df = pd.concat([inp_df, results_new["input"]])
-    # inp_df.dropna(inplace = True)
-    results["input"] = inp_df
-
-    # add output dataframe
-    df_out = df[~df["outcmd"].isna()]
-    df_out_dist = df_out[df_out["tec"].isin(techs)]
-    df_out = df_out[~df_out["tec"].isin(techs)]
-
-    out_df = pd.DataFrame([])
-    for index, rows in df_out.iterrows():
-        out_df = pd.concat(
-            [
-                out_df,
-                (
-                    make_df(
-                        "output",
-                        technology=rows["tec"],
-                        value=rows["out_value_mid"],
-                        unit="-",
-                        level=rows["outlvl"],
-                        commodity=rows["outcmd"],
-                        mode="M1",
-                    )
-                    .pipe(
-                        broadcast,
-                        map_yv_ya_lt(
-                            year_wat, rows["technical_lifetime_mid"], first_year
-                        ),
-                        node_loc=df_node["node"],
-                        time=sub_time,
-                    )
-                    .pipe(same_node)
-                    .pipe(same_time)
-                ),
-            ]
-        )
-
-    if context.SDG != "baseline":
-=======
                 .pipe(same_node)
                 .pipe(same_time),
             ]
         )
->>>>>>> c3701f52
         out_df = pd.concat(
             [
                 out_df,
@@ -427,54 +330,6 @@
                 .pipe(same_node)
                 .pipe(same_time),
             ]
-<<<<<<< HEAD
-        )
-    else:
-        out_df = pd.concat(
-            [
-                out_df,
-                make_df(
-                    "output",
-                    technology=df_out_dist["tec"],
-                    value=df_out_dist["out_value_mid"],
-                    unit="-",
-                    level=df_out_dist["outlvl"],
-                    commodity=df_out_dist["outcmd"],
-                    mode="M1",
-                )
-                .pipe(
-                    broadcast,
-                    map_yv_ya_lt(year_wat, rows["technical_lifetime_mid"], first_year),
-                    node_loc=df_node["node"],
-                    time=sub_time,
-                )
-                .pipe(same_node)
-                .pipe(same_time),
-            ]
-        )
-        out_df = pd.concat(
-            [
-                out_df,
-                make_df(
-                    "output",
-                    technology=df_out_dist["tec"],
-                    value=df_out_dist["out_value_mid"],
-                    unit="-",
-                    level=df_out_dist["outlvl"],
-                    commodity=df_out_dist["outcmd"],
-                    mode="Mf",
-                )
-                .pipe(
-                    broadcast,
-                    map_yv_ya_lt(year_wat, rows["technical_lifetime_mid"], first_year),
-                    node_loc=df_node["node"],
-                    time=sub_time,
-                )
-                .pipe(same_node)
-                .pipe(same_time),
-            ]
-=======
->>>>>>> c3701f52
         )
 
     results["output"] = out_df
@@ -558,8 +413,6 @@
                 ),
             ]
         )
-<<<<<<< HEAD
-=======
 
         fix_cost = fix_cost[~fix_cost["technology"].isin(techs)]
 
@@ -659,7 +512,6 @@
                     ),
                 ]
             )
->>>>>>> c3701f52
 
             var_cost = pd.concat(
                 [
@@ -696,115 +548,6 @@
 ) -> defaultdict[Any, list]:
     result_dc = defaultdict(list)
 
-<<<<<<< HEAD
-    if context.SDG != "baseline":
-        for index, rows in df_var.iterrows():
-            # Variable cost
-            var_cost = pd.concat(
-                [
-                    var_cost,
-                    make_df(
-                        "var_cost",
-                        technology=rows["tec"],
-                        value=rows["var_cost_mid"],
-                        unit="USD/km3",
-                        mode="M1",
-                    ).pipe(
-                        broadcast,
-                        map_yv_ya_lt(
-                            year_wat, rows["technical_lifetime_mid"], first_year
-                        ),
-                        node_loc=df_node["node"],
-                        time=sub_time,
-                    ),
-                ]
-            )
-
-        # Variable cost for distribution technologies
-        for index, rows in df_var_dist.iterrows():
-            var_cost = pd.concat(
-                [
-                    var_cost,
-                    make_df(
-                        "var_cost",
-                        technology=rows["tec"],
-                        value=rows["var_cost_high"],
-                        unit="USD/km3",
-                        mode="Mf",
-                    ).pipe(
-                        broadcast,
-                        map_yv_ya_lt(
-                            year_wat, rows["technical_lifetime_mid"], first_year
-                        ),
-                        node_loc=df_node["node"],
-                        time=sub_time,
-                    ),
-                ]
-            )
-        results["var_cost"] = var_cost
-    else:
-        # Variable cost
-        for index, rows in df_var.iterrows():
-            var_cost = pd.concat(
-                [
-                    var_cost,
-                    make_df(
-                        "var_cost",
-                        technology=rows["tec"],
-                        value=df_var["var_cost_mid"],
-                        unit="USD/km3",
-                        mode="M1",
-                    ).pipe(
-                        broadcast,
-                        map_yv_ya_lt(
-                            year_wat, rows["technical_lifetime_mid"], first_year
-                        ),
-                        node_loc=df_node["node"],
-                        time=sub_time,
-                    ),
-                ]
-            )
-
-        for index, rows in df_var_dist.iterrows():
-            var_cost = pd.concat(
-                [
-                    var_cost,
-                    make_df(
-                        "var_cost",
-                        technology=rows["tec"],
-                        value=rows["var_cost_mid"],
-                        unit="USD/km3",
-                        mode="M1",
-                    ).pipe(
-                        broadcast,
-                        map_yv_ya_lt(
-                            year_wat, rows["technical_lifetime_mid"], first_year
-                        ),
-                        node_loc=df_node["node"],
-                        time=sub_time,
-                    ),
-                ]
-            )
-
-            var_cost = pd.concat(
-                [
-                    var_cost,
-                    make_df(
-                        "var_cost",
-                        technology=rows["tec"],
-                        value=rows["var_cost_high"],
-                        unit="USD/km3",
-                        mode="Mf",
-                    ).pipe(
-                        broadcast,
-                        map_yv_ya_lt(
-                            year_wat, rows["technical_lifetime_mid"], first_year
-                        ),
-                        node_loc=df_node["node"],
-                        time=sub_time,
-                    ),
-                ]
-=======
     for _, rows in df_elec.iterrows():
         if rows["tec"] in techs:
             if context.SDG != "baseline":
@@ -894,7 +637,6 @@
                 broadcast,
                 map_yv_ya_lt(year_wat, 1, first_year),
                 time=sub_time,
->>>>>>> c3701f52
             )
 
             result_dc["input"].append(inp)
